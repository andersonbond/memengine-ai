"use client";
//import Image from 'next/image';
import { ArrowRightCircleIcon, PhoneIcon } from "@heroicons/react/24/solid";
import { useRouter } from "next/navigation";
import Modal from "../../components/Modal";
import { useState } from "react";
import { signInUser, signUpUser } from "../../queries/supabaseQueries";
import Notification from "../../components/Notification";
//import logo from '@/app/assets/logo_ai.png';

export default function Home() {
  const router = useRouter();
  const [isModalOpen, setIsModalOpen] = useState(false);
  const [isSignUp, setIsSignUp] = useState(false);
  const [isLoggedIn, setIsLoggedIn] = useState(false);

  const [firstname, setFirstname] = useState("");
  const [lastname, setLastname] = useState("");
  const [email, setEmail] = useState("");
  const [password, setPassword] = useState("");
  const [confirmPassword, setConfirmPassword] = useState("");

  const [notification, setNotification] = useState({ message: "", type: "" });

  const handleClick = () => {
    router.push("/pages/callpage");
  };

  const handleNotificationClose = () => {
    setNotification({ message: "", type: "" });
  };

  const resetFields = () => {
    setFirstname("");
    setLastname("");
    setEmail("");
    setPassword("");
    setConfirmPassword("");
  };

  const handleSubmit = async () => {
    if (isSignUp) {
      if (password !== confirmPassword) {
        setNotification({ message: `Passwords do not match`, type: "error" });
        return;
      }

      const result = await signUpUser({ firstname, lastname, email, password });
      if (result.success) {
        setNotification({
          message: `Account created! You can now sign in.`,
          type: "success",
        });
        setIsSignUp(false);
        resetFields();
      } else {
        setNotification({ message: `${result.error.message}!`, type: "error" });
      }
    } else {
      const result = await signInUser({ email, password });
      if (result.success) {
        setNotification({
          message: `Welcome, ${result.data.firstname}!`,
          type: "success",
        });
        setIsModalOpen(false);
        resetFields();
        setIsLoggedIn(true);
      } else {
        setNotification({ message: `${result.error}!`, type: "error" });
      }
    }
  };

  return (
    <div className="flex p-4 flex-col items-center justify-center min-h-screen bg-gradient-to-b from-blue-50 to-blue-100 text-gray-800">
      <Notification
        message={notification.message}
        type={notification.type}
        onClose={handleNotificationClose}
      />
      <div className="text-center mb-8 flex flex-col items-center">
        {/* <Image
          src={logo}
          alt="Company Logo"
          width={50}
          height={50}
          className="mb-4"
        /> */}

        <h1 className="mt-4 text-2xl font-extrabold tracking-tight mb-4 text-gray-900">
          <span className="text-5xl">👩🏻‍🦰</span> Hello, I'm Sam!
        </h1>
        {/* <p className='text-3xl mb-4 font-extrabold'></p> */}
        <p className="text-lg text-gray-600">
          Your SGV FSO AI Voice Agent
        </p>
      </div>
      <div className="bg-white p-6 rounded-2xl shadow-md">
        <h3 className="text-xl font-semibold mb-4 text-gray-800">Features:</h3>
        <ul className="space-y-3 text-gray-700">
          <li>
            📂 <strong>Domain Knowledge:</strong> I can deliver accurate and tailored responses based on given data sources.
          </li>
          <li>
            🌤️ <strong>Weather:</strong> Ask me for the current weather and time—always up-to-date.
          </li>
          <li>
            ⏱️ <strong>Tools:</strong> I can store and extract data in a database, and generate a report for you..
          </li>
        </ul>
      </div>

<<<<<<< HEAD
      {/* Conditionally render the button based on login status */}
      {!isLoggedIn ? (
        <button
          className="flex items-center px-6 py-3 bg-[#ffb703] hover:bg-[#f8c915] text-black rounded-lg shadow-md focus:outline-none focus:ring-2 focus:ring-blue-500 focus:ring-offset-2 transition"
          onClick={() => {
            setIsModalOpen(true);
            setIsSignUp(false);
            resetFields();
          }}
        >
          <ArrowRightCircleIcon className="w-5 h-5 mr-2" />
          Sign In
        </button>
      ) : (
        <button
          className="flex items-center px-6 py-3 bg-[#ffb703] hover:bg-[#f8c915] text-black rounded-lg shadow-md focus:outline-none focus:ring-2 focus:ring-blue-500 focus:ring-offset-2 transition"
          onClick={handleClick}
        >
          <PhoneIcon className="w-5 h-5 mr-2" />
          Call Sam
        </button>
      )}

      <Modal isOpen={isModalOpen} onClose={() => setIsModalOpen(false)}>
        <h2 className="text-xl font-bold mb-4">
          {isSignUp ? "Sign Up" : "Sign In"}
        </h2>

        {isSignUp && (
          <>
            <input
              type="text"
              placeholder="First Name"
              className="w-full mb-3 p-2 border border-gray-300 rounded"
              value={firstname}
              onChange={(e) => setFirstname(e.target.value)}
            />
            <input
              type="text"
              placeholder="Last Name"
              className="w-full mb-3 p-2 border border-gray-300 rounded"
              value={lastname}
              onChange={(e) => setLastname(e.target.value)}
            />
          </>
        )}

        <input
          type="email"
          placeholder="Email"
          className="w-full mb-3 p-2 border border-gray-300 rounded"
          value={email}
          onChange={(e) => setEmail(e.target.value)}
        />
        <input
          type="password"
          placeholder="Password"
          className="w-full mb-3 p-2 border border-gray-300 rounded"
          value={password}
          onChange={(e) => setPassword(e.target.value)}
        />

        {isSignUp && (
          <input
            type="password"
            placeholder="Confirm Password"
            className="w-full mb-3 p-2 border border-gray-300 rounded"
            value={confirmPassword}
            onChange={(e) => setConfirmPassword(e.target.value)}
          />
        )}

        {!isSignUp ? (
          <p className="text-sm mt-2">
            Don't have an account?{" "}
            <button
              className="text-blue-500 hover:underline"
              onClick={() => setIsSignUp(true)}
            >
              Sign Up
            </button>
          </p>
        ) : (
          <p className="text-sm mt-2">
            Already have an account?{" "}
            <button
              className="text-blue-500 hover:underline"
              onClick={() => setIsSignUp(false)}
            >
              Sign In
            </button>
          </p>
        )}

        <button
          className="mt-4 px-4 py-2  bg-[#ffb703] hover:bg-[#f8c915] text-black  w-full"
          onClick={handleSubmit}
        >
          {isSignUp ? "Register" : "Sign In"}
        </button>
      </Modal>
=======
      <button
          className="flex items-center mt-6 px-6 py-3 bg-[#ffb703] hover:bg-[#f8c915] text-black rounded-lg shadow-md focus:outline-none focus:ring-2 focus:ring-blue-500 focus:ring-offset-2 transition"
          onClick={handleClick}
        >
          <PhoneIcon className="w-5 h-5 mr-2" />
          Activate Sam
      </button>
>>>>>>> b469aa60

      <div className="flex flex-col items-center space-y-6 mt-8">
        <div className="flex items-center px-6 py-4 bg-white rounded-lg shadow-md">
          {/* <PhoneIcon className="w-6 h-6 text-blue-500 mr-4" /> */}
          <p className="text-gray-700">
            Need help? Sam is here to provide you quick and accurate answers to
            your inquiries.
          </p>
        </div>
      </div>

      <footer className="absolute bottom-4 text-sm text-gray-500">
        © {new Date().getFullYear()} SGV FSO. All rights reserved.
      </footer>
    </div>
  );
}<|MERGE_RESOLUTION|>--- conflicted
+++ resolved
@@ -92,136 +92,33 @@
           <span className="text-5xl">👩🏻‍🦰</span> Hello, I'm Sam!
         </h1>
         {/* <p className='text-3xl mb-4 font-extrabold'></p> */}
-        <p className="text-lg text-gray-600">
-          Your SGV FSO AI Voice Agent
-        </p>
+        <p className="text-lg text-gray-600">Your SGV FSO AI Voice Agent</p>
       </div>
       <div className="bg-white p-6 rounded-2xl shadow-md">
         <h3 className="text-xl font-semibold mb-4 text-gray-800">Features:</h3>
         <ul className="space-y-3 text-gray-700">
           <li>
-            📂 <strong>Domain Knowledge:</strong> I can deliver accurate and tailored responses based on given data sources.
+            📂 <strong>Domain Knowledge:</strong> I can deliver accurate and
+            tailored responses based on given data sources.
           </li>
           <li>
-            🌤️ <strong>Weather:</strong> Ask me for the current weather and time—always up-to-date.
+            🌤️ <strong>Weather:</strong> Ask me for the current weather and
+            time—always up-to-date.
           </li>
           <li>
-            ⏱️ <strong>Tools:</strong> I can store and extract data in a database, and generate a report for you..
+            ⏱️ <strong>Tools:</strong> I can store and extract data in a
+            database, and generate a report for you..
           </li>
         </ul>
       </div>
 
-<<<<<<< HEAD
-      {/* Conditionally render the button based on login status */}
-      {!isLoggedIn ? (
-        <button
-          className="flex items-center px-6 py-3 bg-[#ffb703] hover:bg-[#f8c915] text-black rounded-lg shadow-md focus:outline-none focus:ring-2 focus:ring-blue-500 focus:ring-offset-2 transition"
-          onClick={() => {
-            setIsModalOpen(true);
-            setIsSignUp(false);
-            resetFields();
-          }}
-        >
-          <ArrowRightCircleIcon className="w-5 h-5 mr-2" />
-          Sign In
-        </button>
-      ) : (
-        <button
-          className="flex items-center px-6 py-3 bg-[#ffb703] hover:bg-[#f8c915] text-black rounded-lg shadow-md focus:outline-none focus:ring-2 focus:ring-blue-500 focus:ring-offset-2 transition"
-          onClick={handleClick}
-        >
-          <PhoneIcon className="w-5 h-5 mr-2" />
-          Call Sam
-        </button>
-      )}
-
-      <Modal isOpen={isModalOpen} onClose={() => setIsModalOpen(false)}>
-        <h2 className="text-xl font-bold mb-4">
-          {isSignUp ? "Sign Up" : "Sign In"}
-        </h2>
-
-        {isSignUp && (
-          <>
-            <input
-              type="text"
-              placeholder="First Name"
-              className="w-full mb-3 p-2 border border-gray-300 rounded"
-              value={firstname}
-              onChange={(e) => setFirstname(e.target.value)}
-            />
-            <input
-              type="text"
-              placeholder="Last Name"
-              className="w-full mb-3 p-2 border border-gray-300 rounded"
-              value={lastname}
-              onChange={(e) => setLastname(e.target.value)}
-            />
-          </>
-        )}
-
-        <input
-          type="email"
-          placeholder="Email"
-          className="w-full mb-3 p-2 border border-gray-300 rounded"
-          value={email}
-          onChange={(e) => setEmail(e.target.value)}
-        />
-        <input
-          type="password"
-          placeholder="Password"
-          className="w-full mb-3 p-2 border border-gray-300 rounded"
-          value={password}
-          onChange={(e) => setPassword(e.target.value)}
-        />
-
-        {isSignUp && (
-          <input
-            type="password"
-            placeholder="Confirm Password"
-            className="w-full mb-3 p-2 border border-gray-300 rounded"
-            value={confirmPassword}
-            onChange={(e) => setConfirmPassword(e.target.value)}
-          />
-        )}
-
-        {!isSignUp ? (
-          <p className="text-sm mt-2">
-            Don't have an account?{" "}
-            <button
-              className="text-blue-500 hover:underline"
-              onClick={() => setIsSignUp(true)}
-            >
-              Sign Up
-            </button>
-          </p>
-        ) : (
-          <p className="text-sm mt-2">
-            Already have an account?{" "}
-            <button
-              className="text-blue-500 hover:underline"
-              onClick={() => setIsSignUp(false)}
-            >
-              Sign In
-            </button>
-          </p>
-        )}
-
-        <button
-          className="mt-4 px-4 py-2  bg-[#ffb703] hover:bg-[#f8c915] text-black  w-full"
-          onClick={handleSubmit}
-        >
-          {isSignUp ? "Register" : "Sign In"}
-        </button>
-      </Modal>
-=======
       <button
-          className="flex items-center mt-6 px-6 py-3 bg-[#ffb703] hover:bg-[#f8c915] text-black rounded-lg shadow-md focus:outline-none focus:ring-2 focus:ring-blue-500 focus:ring-offset-2 transition"
-          onClick={handleClick}
-        >
-          <PhoneIcon className="w-5 h-5 mr-2" />
-          Activate Sam
+        className="flex items-center mt-6 px-6 py-3 bg-[#ffb703] hover:bg-[#f8c915] text-black rounded-lg shadow-md focus:outline-none focus:ring-2 focus:ring-blue-500 focus:ring-offset-2 transition"
+        onClick={handleClick}
+      >
+        <PhoneIcon className="w-5 h-5 mr-2" />
+        Activate Sam
       </button>
->>>>>>> b469aa60
 
       <div className="flex flex-col items-center space-y-6 mt-8">
         <div className="flex items-center px-6 py-4 bg-white rounded-lg shadow-md">
