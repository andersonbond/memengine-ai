--- conflicted
+++ resolved
@@ -57,10 +57,7 @@
 from tools.outbound_call import outbound_call as handle_outbound_call
 from tools.weather import get_weather
 from tools.worldtime import get_current_time
-<<<<<<< HEAD
-=======
 from tools.gmail import send_email
->>>>>>> ee123b83
 
 def prewarm(proc: JobProcess):
     """Pre-warm resources like VAD for faster startup."""
@@ -134,11 +131,6 @@
         Defaults to Philippines time (Asia/Manila) if no timezone is provided.
         """
         return await get_current_time(timezone)
-<<<<<<< HEAD
-
-     # END FUNCTION CALLING: Register your AI callable functions.
-
-=======
     
     @fnc_ctx.ai_callable()
     async def send_via_gmail(message: str, email_address: str) -> str:
@@ -156,7 +148,6 @@
         
         return f"Email sent to {email_address}. {send_result}"
         
->>>>>>> ee123b83
     await ctx.connect(auto_subscribe=AutoSubscribe.AUDIO_ONLY)
     participant = await ctx.wait_for_participant()
 
